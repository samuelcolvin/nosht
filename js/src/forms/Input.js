--- conflicted
+++ resolved
@@ -154,9 +154,9 @@
     this.onDtChange = this.onDtChange.bind(this)
   }
 
-  onDtChange (m, dur) {
+  onDtChange (m, dur, tz) {
     if (m && !(dur !== null && m.hours() === 0 && m.minutes() === 0)) {
-      this.props.onChange({dt: m.format(), dur})
+      this.props.onChange({dt: m.format(), dur, tz})
     }
   }
 
@@ -174,13 +174,9 @@
           <DatePicker
             selected={dt}
             disabled={this.props.disabled}
-<<<<<<< HEAD
-            onChange={m => this.onDtChange(m, duration)}
+            onChange={m => this.onDtChange(m, duration, tz)}
             minTime={moment().hours(8).minutes(0)}
             maxTime={moment().hours(23).minutes(0)}
-=======
-            onChange={m => this.props.onChange({tz, dt: m && m.format(), dur: duration})}
->>>>>>> ba29fae8
             showTimeSelect={!all_day}
             timeFormat="LT"
             required={field.required}
