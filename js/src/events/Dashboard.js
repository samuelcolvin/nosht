import React from 'react'
import {Link} from 'react-router-dom'
import {Alert, Button, Table, Progress as BsProgress} from 'reactstrap'
import {format_event_start, format_event_duration, format_datetime, as_title} from '../utils'
import WithContext from '../utils/context'
import requests from '../utils/requests'
import {
  RenderList, RenderDetails, ImageThumbnail, MiniMap, render,
  MarkdownPreview
} from '../general/Dashboard'
import {Money} from '../general/Money'
import {InfoModal} from '../general/Modal'
import ButtonConfirm from '../general/Confirm'
import {ModalForm} from '../forms/Form'
import SetImage from './SetImage'
import {TicketTypes, TicketTypeTable} from './TicketTypes'
import {Tickets, CancelTicket} from './Tickets'
import {EVENT_FIELDS} from './Create'
import {ModalDropzoneForm} from '../forms/Drop'

export class EventsList extends RenderList {
  constructor (props) {
    super(props)
    this.state.formats = {
      start_ts: {
        title: 'Date',
        render: (v, item) => format_event_start(v, item.duration),
      },
      duration: {
        render: format_event_duration
      },
      status: {render: as_title},
    }
    this.state.buttons = [
      {name: 'Create Event', link: '/create/'},
    ]
  }

  no_items_msg () {
    return (
      <div>
        Thank you for signing up - click "Create Event" to get started.
        You may need to confirm your email address, so please check your emails and spam.
      </div>
    )
  }
}

const EVENT_STATUS_FIELDS = [
  {name: 'status', required: true, type: 'select', choices: [
    {value: 'pending'},
    {value: 'published'},
    {value: 'suspended'},
  ]},
]
const EVENT_EMAIL_UPDATE_FIELDS = [
  {name: 'subject', required: true},
  {name: 'message', required: true, type: 'textarea'},
]

const Progress = WithContext(({event, tickets, ticket_types, ctx}) => {
  const tickets_booked = tickets && (
    tickets.reduce((sum, t) => sum + ticket_types.find(tt => tt.id === t.ticket_type_id).slots_used, 0)
  )
  return (
    <div className="mb-5">
      <h4>Progress</h4>
      <div>
        <div className="text-center mb-1">
          <span className="very-large">
            <Money>{tickets && tickets.reduce((sum, t) => sum + t.price + t.extra_donated, 0)}</Money>
          </span>
          &nbsp;collected so far
        </div>
        {tickets_booked !== null &&
          event.ticket_limit ?
          <div>
            <div className="text-center mb-1">
              <span className="very-large">{tickets_booked}</span>
              &nbsp;ticket{tickets_booked === 1 ? '' : 's'} booked of {event.ticket_limit}
            </div>
            <BsProgress value={tickets_booked / event.ticket_limit * 100}/>
          </div>
          :
          <div className="text-center mb-1">
            <span className="very-large">{tickets_booked}</span> tickets booked
          </div>
        }
      </div>
    </div>
  )
})

class EventUpdates extends React.Component {
  constructor (props) {
    super(props)
    this.state = {selected: null}
  }

  render () {
    if (!this.props.event_updates || !this.props.event_updates.length) {
      return (
        <div className="mb-5">
          <h4>Event Updates</h4>
          <small>No Updates sent for this event</small>
        </div>
      )
    }
    return (
      <div className="mb-5">
        <InfoModal isOpen={!!this.state.selected}
                   onClose={() => this.setState({selected: null})}
                   title="Event Update"
                   fields={{subject: {}, message: {}}}
                   object={this.state.selected}/>
        <h4>Event Updates</h4>
        <Table striped>
          <thead>
            <tr>
              <th>Time</th>
              <th>Subject</th>
            </tr>
          </thead>
          <tbody>
            {this.props.event_updates.map((a, i) => (
              <tr key={i} onClick={() => this.setState({selected: a})} className="cursor-pointer">
                <td>{format_datetime(a.ts)}</td>
                <td>{as_title(a.subject)}</td>
              </tr>
            ))}
          </tbody>
        </Table>
      </div>
    )
  }
}

export class EventsDetails extends RenderDetails {
  constructor (props) {
    super(props)
    this.uri = `/dashboard/events/${this.id}/`
    this.can_edit_event = this.can_edit_event.bind(this)
  }

  can_edit_event () {
    const user = this.props.ctx.user
    if (user && user.role === 'host') {
      const event_start = this.state.item && new Date(this.state.item.start_ts)
      if (event_start && event_start > (new Date())) {
        return true
      }
    }
    return user && user.role === 'admin'
  }

  async got_data (data) {
    super.got_data(data)
    let r
    try {
      r = await Promise.all([
        requests.get(`/events/${this.id}/tickets/`),
        requests.get(`/events/${this.id}/ticket-types/`),
        requests.get(`/events/${this.id}/updates/list/`),
      ])
    } catch (error) {
      this.props.ctx.setError(error)
      return
    }
    const user = this.props.ctx.user
    const can_edit = this.can_edit_event()
    this.setState(
      {
        tickets: r[0].tickets,
        ticket_types: r[1].ticket_types,
        event_updates: r[2].event_updates,
        buttons: [
          can_edit && {name: 'Edit', link: this.uri + 'edit/'},
          can_edit && data.status === 'published' && {name: 'Send Update', link: this.uri + 'send-update/'},
          {name: 'View Guest Page', link: data.link, disabled: data.status !== 'published'},
          user && user.role === 'admin' && {
            name: 'Delete Event',
            action: `/events/${this.id}/delete/`,
            btn_color: 'danger',
            confirm_msg: (
              <div>
                <p>
                  Are you sure you want to <b>permanently delete</b> this event?
                  All Tickets and Ticket Types will be deleted. (If you just want to hide the event from
                  guests you can simply mark it as suspended.)
                </p>
                <p className="font-weight-bold">
                  This cannot be undone!
                </p>
              </div>
            ),
            success_msg: 'Event deleted.',
            redirect_to: '/dashboard/events/',
          }
        ],
        formats: {
          start_ts: {
            title: 'Date',
            render: (v, item) => format_event_start(v, item.duration),
          },
          duration: {
            render: format_event_duration
          },
          status: {
            index: 1,
            render: v => (
              <span>
                {as_title(v)}
                {user.status === 'active' && can_edit &&
                  <Button tag={Link} to={this.uri + 'set-status/'} size="sm" className="ml-2">Change Status</Button>
                }
              </span>
            )
          },
          highlight: user && user.role === 'admin' ? {
            render: v => {
              return (
                <span>
                  {render(v)}
                  <ButtonConfirm action={`/events/${this.id}/switch-highlight/`}
                                 modal_title="Switch Status"
                                 btn_text={v ? 'Mark as not highlighted' : 'Mark as highlight'}
                                 done={this.update}
                                 btn_size="sm"
                                 className="ml-2">
                    {v ?
                      'Are you sure you want to remove this event from Highlights?'
                      :
                      'Are you sure you want to mark this event as a Highlights?'}
                  </ButtonConfirm>
                </span>
              )
            }
          } : null,
          cat_id: null,
          link: null,
          host: null,
          host_name: user && user.role === 'admin' ? {
            render: (v, item) => <Link to={`/dashboard/users/${item.host}/`}>{v}</Link>,
            title: 'Host',
          } : null,
          short_description: {index: 2},
          image: {
            index: 3,
            wide: true,
            edit_link: can_edit && this.uri + 'set-image/',
            render: (v, item) => <ImageThumbnail image={v} alt={item.name}/>,
          },
          secondary_image: {
            index: 4,
            wide: true,
            edit_link: can_edit && this.uri + 'set-secondary-image/',
            render: (v, item) => <ImageThumbnail image={v} alt={item.name} image_type="main" width={150}/>,
          },
          long_description: {
            index: 5,
            wide: true,
            render: v => <MarkdownPreview v={v}/>,
          },
          location_lng: null,
          location_name: null,
          location_lat: {
            render: (v, item) => <MiniMap lat={v} lng={item.location_lng} name={item.location_name}/>,
            title: 'Location',
            wide: true,
            index: 6,
          },
        }
      }
    )
    this.props.ctx.setRootState({
      page_title: this.state.item.name,
      background: this.state.item.image,
    })
  }

  pre () {
    const event = this.state.item
    if (!event) {
      return
    }
    const start = new Date(event.start_ts)
    const now = new Date()
    const response = []
    if (!event.image) {
      response.push(
        <Alert key="image" color="warning">
          To really make your event stand out you should <Link to={this.uri + 'set-image/'}>add an image</Link>.
        </Alert>
      )
    }
    if (event.status === 'published' && start > now) {
      response.push(
        <div key="link" className="mb-4">
          <div className="mb-2">Event upcoming, share the following link for guests to book tickets:</div>
          <div className="text-center">
            <Alert color="primary" className="d-inline-block font-weight-bold font-monospace">
              {window.location.origin}{event.link}
            </Alert>
          </div>
        </div>
      )
    } else {
      const u = this.props.ctx.user
      if (event.status === 'pending' && start > now) {
        if (u.role === 'host' && u.status !== 'active') {
          response.push(
            <Alert key="pending" color="danger">
              Event pending until you confirm your email address.
            </Alert>
          )
        } else {
          response.push(
            <Alert key="published" color="primary">
              Event not yet published.
            </Alert>
          )
        }
      }
    }
    return response
  }

  extra () {
    if (!this.state.item) {
      return
    }
    const event = Object.assign({}, this.state.item)
    event.location = {name: event.location_name, lat: event.location_lat, lng: event.location_lng}
    event.date = {dt: event.start_ts, dur: event.duration}
    const event_fields = EVENT_FIELDS.filter(f => !['category', 'price'].includes(f.name))
    return [
      <Progress key="progress" event={event} ticket_types={this.state.ticket_types} tickets={this.state.tickets}/>,
      this.state.ticket_types ?
        <TicketTypeTable key="ttt" ticket_types={this.state.ticket_types} uri={this.uri}
                         can_edit={this.can_edit_event()}/>
        : null,
      <Tickets key="tickets" tickets={this.state.tickets} event={event} id={this.id} uri={this.uri}/>,
      <EventUpdates key="event-updates" event_updates={this.state.event_updates}/>,
      <ModalForm key="edit"
                 title="Edit Event"
                 parent_uri={this.uri}
                 mode="edit"
                 success_msg="Event updated"
                 initial={event}
                 update={this.update}
                 action={`/events/${this.id}/`}
                 fields={event_fields}/>,
      <ModalForm key="set-status"
                 title="Set Event Status"
                 parent_uri={this.uri}
                 regex={/set-status\/$/}
                 mode="edit"
                 success_msg='Event Updated'
                 initial={{status: event.status}}
                 update={this.update}
                 action={`/events/${this.id}/set-status/`}
                 fields={EVENT_STATUS_FIELDS}/>,
      <ModalForm key="send-update"
                 title="Send Event update to Guests"
                 parent_uri={this.uri}
                 regex={/send-update\/$/}
                 mode="edit"
                 success_msg='Event Update Sent'
                 initial={{status: event.status}}
                 update={this.update}
                 action={`/events/${this.id}/updates/send/`}
                 fields={EVENT_EMAIL_UPDATE_FIELDS}/>,
      <SetImage key="set-image"
                event={event}
                parent_uri={this.uri}
                regex={/set-image\/$/}
                update={this.update}
                title="Upload Background Image"/>,
<<<<<<< HEAD
      this.props.ctx.user.role === 'admin' ?
        <CancelTicket key="cancel" tickets={this.state.tickets} update={this.update} id={this.id} uri={this.uri}/>
        : null,
=======
      <ModalDropzoneForm key="set-secondary-image"
                         multiple={false}
                         parent_uri={this.uri}
                         regex={/set-secondary-image\/$/}
                         update={this.update}
                         title="Upload Secondary Image"
                         help_text="Image should at least 300px x 300px, it will be displayed square."
                         action={`/events/${this.id}//set-image/secondary/`}/>,
>>>>>>> 2cd43534
      this.state.ticket_types ?
        <TicketTypes key="edit-ticket-types"
                     event={event}
                     ticket_types={this.state.ticket_types}
                     regex={/ticket-types\/$/}
                     update={this.update}
                     title="Customise Ticket Types"/>
        : null,
    ]
  }
}<|MERGE_RESOLUTION|>--- conflicted
+++ resolved
@@ -376,11 +376,6 @@
                 regex={/set-image\/$/}
                 update={this.update}
                 title="Upload Background Image"/>,
-<<<<<<< HEAD
-      this.props.ctx.user.role === 'admin' ?
-        <CancelTicket key="cancel" tickets={this.state.tickets} update={this.update} id={this.id} uri={this.uri}/>
-        : null,
-=======
       <ModalDropzoneForm key="set-secondary-image"
                          multiple={false}
                          parent_uri={this.uri}
@@ -389,7 +384,9 @@
                          title="Upload Secondary Image"
                          help_text="Image should at least 300px x 300px, it will be displayed square."
                          action={`/events/${this.id}//set-image/secondary/`}/>,
->>>>>>> 2cd43534
+      this.props.ctx.user.role === 'admin' ?
+        <CancelTicket key="cancel" tickets={this.state.tickets} update={this.update} id={this.id} uri={this.uri}/>
+        : null,
       this.state.ticket_types ?
         <TicketTypes key="edit-ticket-types"
                      event={event}
