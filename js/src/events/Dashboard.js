import React from 'react'
import {Link} from 'react-router-dom'
import {Alert, Button, Progress as BsProgress} from 'reactstrap'
import {format_event_start, format_event_duration, as_title} from '../utils'
import WithContext from '../utils/context'
import requests from '../utils/requests'
import {
  RenderList,
  RenderDetails,
  ImageThumbnail,
  MiniMap,
  render,
  MarkdownPreview
} from '../general/Dashboard'
import {Money} from '../general/Money'
import ButtonConfirm from '../general/Confirm'
import {ModalForm} from '../forms/Form'
import SetImage from './SetImage'
import {TicketTypes, TicketTypeTable, SuggestedDonationsTable} from './TicketTypes'
import {Tickets, CancelTicket, WaitingList, Donations} from './Tickets'
import {EVENT_FIELDS} from './Create'
import {ModalDropzoneForm} from '../forms/Drop'
import {EventUpdatesList, SendUpdateModal} from './updates'


export class EventsList extends RenderList {
  constructor (props) {
    super(props)
    this.state.formats = {
      start_ts: {
        title: 'Date',
        render: (v, item) => format_event_start(v, item.duration),
      },
      duration: {
        render: format_event_duration
      },
      status: {render: as_title},
    }
    this.state.buttons = [
      {name: 'Create Event', link: '/create/'},
    ]
    this.state.search_uri = this.props.ctx.user.role === 'admin' ? '/events/search/' : null
  }

  no_items_msg () {
    if (this.state.search_input) {
      return <div>No events found.</div>
    } else {
      return (
        <div>
          Thank you for signing up - click "Create Event" to get started.
          You may need to confirm your email address, so please check your emails and spam.
        </div>
      )
    }
  }
}

const EVENT_STATUS_FIELDS = [
  {
    name: 'status',
    required: true,
    type: 'select',
    choices: [
      {value: 'pending'},
      {value: 'published'},
      {value: 'suspended'},
    ],
    help_text: 'Only published events will be visible to prospective guests.',
  },
]
const EVENT_CLONE_FIELDS = [
  {
    name: 'name',
    required: true,
    title: 'New Event Name',
    help_text: 'Public name of the new event, keep this short and appealing.',
  },
  {
    name: 'date',
    title: 'New Event Start',
    type: 'datetime',
    required: true,
    help_text: 'Let guests know when the new event will start and how long it will go on for, you can add more ' +
               'details about exact timings in the description below.',
  },
  ...EVENT_STATUS_FIELDS
]
const CLONE_INTRO = (
  <span>
    A new event will be created with details the same as this event except for it's name, date and status
    which you can set below.
  </span>
)

const Progress = WithContext(({event, all_tickets, ticket_types, donations}) => {
  const tickets = all_tickets && all_tickets.filter(t => t.ticket_status === 'booked')
  const tickets_booked = tickets && (
    tickets
    .reduce((sum, t) => sum + ticket_types.find(tt => tt.id === t.ticket_type_id).slots_used, 0)
  )
  const donations_total = donations ? donations.reduce((sum, t) => sum + t.amount, 0) : 0
  const donations_count = donations ? donations.length : 0
  return (
    <div>
      {event.allow_tickets ? (
        <div className="mb-5">
          <h4>Ticket Sales</h4>
          <div>
            <div className="text-center mb-1">
              <span className="very-large">
                <Money>{tickets && tickets.reduce((sum, t) => sum + t.price + t.extra_donated, 0)}</Money>
              </span>
              &nbsp;received in ticket revenue
            </div>
            {tickets_booked !== null &&
              event.ticket_limit ?
              <div>
                <div className="text-center mb-1">
                  <span className="very-large">{tickets_booked}</span>
                  &nbsp;ticket{tickets_booked === 1 ? '' : 's'} booked of {event.ticket_limit}
                </div>
                <BsProgress value={tickets_booked / event.ticket_limit * 100}/>
              </div>
              :
              <div className="text-center mb-1">
                <span className="very-large">{tickets_booked}</span> tickets booked
              </div>
            }
          </div>
        </div>
      ): null}
      {event.allow_donations ? (
        <div className="mb-5">
          <h4>Donations</h4>
          {event.donation_target ? (
            <div>
              <div className="text-center mb-1">
                <span className="very-large mx-1"><Money>{donations_total}</Money></span>
                of
                <span className="very-large mx-1"><Money>{event.donation_target}</Money></span>
                received from
                <span className="very-large mx-1">{donations_count}</span>
                donations
              </div>
              <BsProgress value={donations_total / event.donation_target * 100}/>
            </div>
          ) : (
            <div className="text-center mb-1">
              <span className="very-large mx-1"><Money>{donations_total}</Money></span>
              received from
              <span className="very-large mx-1">{donations_count}</span>
              donations
            </div>
          )}
        </div>
      ): null}
    </div>
  )
})


export class EventsDetails extends RenderDetails {
  constructor (props) {
    super(props)
    this.uri = `/dashboard/events/${this.id()}/`
  }

  can_edit_event = () => {
    const user = this.props.ctx.user
    if (user && user.role === 'host') {
      const event_start = this.state.item && new Date(this.state.item.start_ts)
      if (event_start && event_start > (new Date())) {
        return true
      }
    }
    return user && user.role === 'admin'
  }

  async got_data (data) {
    super.got_data(data)
    let r
    try {
      r = await Promise.all([
        requests.get(`/events/${this.id()}/tickets/`),
        requests.get(`/events/${this.id()}/ticket-types/`),
        requests.get(`/events/${this.id()}/updates/list/`),
      ])
    } catch (error) {
      this.props.ctx.setError(error)
      return
    }
    const user = this.props.ctx.user
    const can_edit = this.can_edit_event()
    this.setState(
      {
        tickets: r[0].tickets,
        waiting_list: r[0].waiting_list,
        donations: r[0].donations,
        ticket_types: this.state.item.allow_tickets && r[1].ticket_types.filter(tt => tt.mode === 'ticket'),
        suggested_donations: this.state.item.allow_donations && r[1].ticket_types.filter(tt => tt.mode === 'donation'),
        event_updates: r[2].event_updates,
        buttons: [
          can_edit && {name: 'Edit', link: this.uri + 'edit/'},
          user.role === 'admin' && {name: 'Clone', link: this.uri + 'clone/'},
          can_edit && data.status === 'published' && {name: 'Send Update', link: this.uri + 'send-update/'},
          {name: 'View Guest Page', link: data.link, disabled: data.status !== 'published'},
          user && user.role === 'admin' && {
            name: 'Delete Event',
            action: `/events/${this.id()}/delete/`,
            btn_color: 'danger',
            confirm_msg: (
              <div>
                <p>
                  Are you sure you want to <b>permanently delete</b> this event?
                  All Tickets and Ticket Types will be deleted. (If you just want to hide the event from
                  guests you can simply mark it as suspended.)
                </p>
                <p className="font-weight-bold">
                  This cannot be undone!
                </p>
              </div>
            ),
            success_msg: 'Event deleted.',
            redirect_to: '/dashboard/events/',
          }
        ],
        formats: {
          start_ts: {
            title: 'Date',
            render: (v, item) => format_event_start(v, item.duration),
          },
          duration: {
            render: format_event_duration
          },
          status: {
            index: 1,
            render: v => (
              <span>
                {as_title(v)}
                {user.status === 'active' && can_edit &&
                  <Button tag={Link} to={this.uri + 'set-status/'} size="sm" className="ml-2">Change Status</Button>
                }
              </span>
            )
          },
          highlight: user && user.role === 'admin' ? {
            render: v => {
              return (
                <span>
                  {render(v)}
                  <ButtonConfirm action={`/events/${this.id()}/switch-highlight/`}
                                 modal_title="Switch Status"
                                 btn_text={v ? 'Mark as not highlighted' : 'Mark as highlight'}
                                 done={this.update}
                                 btn_size="sm"
                                 className="ml-2">
                    {v ?
                      'Are you sure you want to remove this event from Highlights?'
                      :
                      'Are you sure you want to mark this event as a Highlights?'}
                  </ButtonConfirm>
                </span>
              )
            }
          } : null,
          cat_id: null,
          link: null,
          host: null,
          host_name: user && user.role === 'admin' ? {
            render: (v, item) => <Link to={`/dashboard/users/${item.host}/`}>{v}</Link>,
            title: 'Host',
          } : null,
          short_description: {index: 2},
          image: {
            index: 3,
            wide: true,
            edit_link: can_edit && this.uri + 'set-image/',
            render: (v, item) => <ImageThumbnail image={v} alt={item.name}/>,
          },
          secondary_image: {
            index: 4,
            wide: true,
            edit_link: can_edit && this.uri + 'set-secondary-image/',
            delete_button: this.state.item.secondary_image && {
              action: `/events/${this.id()}/remove-image/secondary/`,
              modal_title: 'Remove Secondary Image',
              content: 'Are you sure you want to remove the secondary Image?',
              done: this.update,
            },
            render: (v, item) => <ImageThumbnail image={v} alt={item.name} image_type="main" width={150}/>,
          },
          youtube_video_id: {
            title: 'Youtube video',
            render: (vid) => vid ?
              <a target="_blank" rel="noopener noreferrer" href={`https://www.youtube.com/watch?v=${vid}`}>https://www.youtube.com/watch?v={vid}</a>
              : "—"
          },
          long_description: {
            index: 5,
            wide: true,
            render: v => <MarkdownPreview v={v}/>,
          },
          location_lng: null,
          location_name: null,
          location_lat: {
            render: (v, item) => <MiniMap lat={v} lng={item.location_lng} name={item.location_name}/>,
            title: 'Location',
            wide: true,
            index: 6,
          },
          donation_target: {
            render: v => v && <Money>{v}</Money>
          },
        }
      }
    )
    this.props.ctx.setRootState({
      page_title: this.state.item.name,
      background: this.state.item.image,
    })
  }

  pre () {
    const event = this.state.item
    if (!event) {
      return
    }
    const start = new Date(event.start_ts)
    const now = new Date()
    const response = []
    if (!event.image) {
      response.push(
        <Alert key="image" color="warning">
          To really make your event stand out you should <Link to={this.uri + 'set-image/'}>add an image</Link>.
        </Alert>
      )
    }
    if (event.status === 'published' && start > now) {
      response.push(
        <div key="link" className="mb-4">
          <div className="mb-2">Event upcoming, share the following link for guests to book tickets:</div>
          <div className="text-center">
            <Alert color="primary" className="d-inline-block font-weight-bold font-monospace">
              {window.location.origin}{event.link}
            </Alert>
          </div>
        </div>
      )
    } else {
      const u = this.props.ctx.user
      if (event.status === 'pending' && start > now) {
        if (u.role === 'host' && u.status !== 'active') {
          response.push(
            <Alert key="pending" color="danger">
              Event pending until you confirm your email address.
            </Alert>
          )
        } else {
          response.push(
            <Alert key="published" color="primary">
              Event not yet published.
            </Alert>
          )
        }
      }
    }
    return response
  }

  cloned = r => this.props.history.push(`/dashboard/events/${r.id}/`)

  extra () {
    if (!this.state.item) {
      return
    }
    const event = Object.assign({}, this.state.item)
    event.location = {name: event.location_name, lat: event.location_lat, lng: event.location_lng}
    event.date = {dt: event.start_ts, dur: event.duration}
    if (event.allow_tickets && event.allow_donations) {
      event.mode = 'both'
    } else if (event.allow_tickets) {
      event.mode = 'tickets'
    } else {
      event.mode = 'donations'
    }
    const event_fields = (
      EVENT_FIELDS.filter(f => !['category', 'price', 'suggested_donation'].includes(f.name))
      .filter(f => this.props.ctx.user.role === 'admin' || f.name !== 'external_ticket_url')
    )
    const internal = !event.external_ticket_url
    const ticketed = internal && event.allow_tickets

    return [
      internal ?
        <Progress key="progress"
                  event={event}
                  ticket_types={this.state.ticket_types}
                  all_tickets={this.state.tickets}
                  donations={this.state.donations}/>
        : null,
      this.state.ticket_types ?
        <TicketTypeTable key="ttt"
                         ticket_types={this.state.ticket_types} uri={this.uri}
                         can_edit={this.can_edit_event()}/>
        : null,
      this.state.suggested_donations ?
        <SuggestedDonationsTable key="sdt"
                                 ticket_types={this.state.suggested_donations}
                                 uri={this.uri}
                                 can_edit={this.can_edit_event()}/>
        : null,
<<<<<<< HEAD
      ticketed ?
        <Tickets key="tickets" tickets={this.state.tickets} event={event} id={this.id()} uri={this.uri}/>
        : null,
      ticketed ?
        <WaitingList key="wl" waiting_list={this.state.waiting_list} user={this.props.ctx.user}/>
        : null,
      internal && event.allow_donations ?
        <Donations key="dons" donations={this.state.donations} user={this.props.ctx.user}/>
        : null,
      <EventUpdatesList key="event-updates"
                        event_updates={this.state.event_updates}/>,
=======
      ticketed ? <Tickets key="tickets" tickets={this.state.tickets} event={event} id={this.id()} uri={this.uri}/> : null,
      ticketed ? <WaitingList key="wl" waiting_list={this.state.waiting_list} user={this.props.ctx.user}/> : null,
      internal && event.allow_donations ?
        <Donations key="dons" donations={this.state.donations} user={this.props.ctx.user}
                   id={this.id()}/>
          : null,
      <EventUpdates key="event-updates" event_updates={this.state.event_updates}/>,
>>>>>>> 933dc8ee
      <ModalForm key="edit"
                 title="Edit Event"
                 parent_uri={this.uri}
                 mode="edit"
                 success_msg="Event updated"
                 initial={event}
                 action={`/events/${this.id()}/`}
                 fields={event_fields}/>,
      <ModalForm key="set-status"
                 title="Set Event Status"
                 parent_uri={this.uri}
                 regex={/set-status\/$/}
                 mode="edit"
                 success_msg='Event Updated'
                 initial={{status: event.status}}
                 action={`/events/${this.id()}/set-status/`}
                 fields={EVENT_STATUS_FIELDS}/>,
      <SendUpdateModal key="send-update"
                       event={event}
                       parentUri={this.uri}
                       ticketTypes={this.state.ticket_types} />,
      <SetImage key="set-image"
                event={event}
                parent_uri={this.uri}
                regex={/set-image\/$/}
                title="Upload Background Image"/>,
      <ModalForm key="clone"
                 title="Clone Event"
                 parent_uri={this.uri}
                 mode="clone"
                 content_before={CLONE_INTRO}
                 regex={/clone\/$/}
                 success_msg="Event cloned"
                 initial={{name: event.name}}
                 finished={this.cloned}
                 action={`/events/${this.id()}/clone/`}
                 fields={EVENT_CLONE_FIELDS}
                 save="Clone"/>,
      <ModalDropzoneForm key="set-secondary-image"
                         multiple={false}
                         parent_uri={this.uri}
                         regex={/set-secondary-image\/$/}
                         title="Upload Secondary Image"
                         help_text="Image should at least 300px x 300px, it will be displayed square."
                         action={`/events/${this.id()}/set-image/secondary/`}/>,
      this.props.ctx.user.role === 'admin' ?
        <CancelTicket key="cancel"
                      tickets={this.state.tickets}
                      update={this.update}
                      id={this.id()}
                      uri={this.uri}/>
        : null,
      this.state.ticket_types ?
        <TicketTypes key="edit-ticket-types"
                     event={event}
                     parent_uri={this.uri}
                     ticket_types={this.state.ticket_types}
                     regex={/ticket-types\/$/}
                     update={this.update}
                     title="Customise Ticket Types"/>
        : null,
      this.state.suggested_donations ?
        <TicketTypes key="edit-suggested-donations"
                     event={event}
                     parent_uri={this.uri}
                     ticket_types={this.state.suggested_donations}
                     regex={/suggested-donations\/$/}
                     update={this.update}
                     title="Customise Suggested Donations"/>
        : null,
    ]
  }
}<|MERGE_RESOLUTION|>--- conflicted
+++ resolved
@@ -410,27 +410,13 @@
                                  uri={this.uri}
                                  can_edit={this.can_edit_event()}/>
         : null,
-<<<<<<< HEAD
-      ticketed ?
-        <Tickets key="tickets" tickets={this.state.tickets} event={event} id={this.id()} uri={this.uri}/>
-        : null,
-      ticketed ?
-        <WaitingList key="wl" waiting_list={this.state.waiting_list} user={this.props.ctx.user}/>
-        : null,
-      internal && event.allow_donations ?
-        <Donations key="dons" donations={this.state.donations} user={this.props.ctx.user}/>
-        : null,
-      <EventUpdatesList key="event-updates"
-                        event_updates={this.state.event_updates}/>,
-=======
       ticketed ? <Tickets key="tickets" tickets={this.state.tickets} event={event} id={this.id()} uri={this.uri}/> : null,
       ticketed ? <WaitingList key="wl" waiting_list={this.state.waiting_list} user={this.props.ctx.user}/> : null,
       internal && event.allow_donations ?
         <Donations key="dons" donations={this.state.donations} user={this.props.ctx.user}
                    id={this.id()}/>
           : null,
-      <EventUpdates key="event-updates" event_updates={this.state.event_updates}/>,
->>>>>>> 933dc8ee
+      <EventUpdatesList key="event-updates" event_updates={this.state.event_updates}/>,
       <ModalForm key="edit"
                  title="Edit Event"
                  parent_uri={this.uri}
