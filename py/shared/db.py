--- conflicted
+++ resolved
@@ -600,16 +600,16 @@
 
 
 @patch
-<<<<<<< HEAD
+async def add_secondary_image(conn, **kwargs):
+    """
+    add secondary_image field to events
+    """
+    await conn.execute('ALTER TABLE events ADD COLUMN secondary_image VARCHAR(255)')
+
+
+@patch
 async def add_cancel_action(conn, **kwargs):
     """
     add cancel_action field to tickets
     """
-    await conn.execute('ALTER TABLE tickets ADD COLUMN cancel_action INT REFERENCES actions ON DELETE SET NULL')
-=======
-async def add_secondary_image(conn, **kwargs):
-    """
-    add secondary_image field to events
-    """
-    await conn.execute('ALTER TABLE events ADD COLUMN secondary_image VARCHAR(255)')
->>>>>>> 2cd43534
+    await conn.execute('ALTER TABLE tickets ADD COLUMN cancel_action INT REFERENCES actions ON DELETE SET NULL')