import asyncio
import logging
from pathlib import Path

from aiohttp import ClientSession, ClientTimeout, web
from aiohttp_session import session_middleware
from aiohttp_session.cookie_storage import EncryptedCookieStorage
from arq import create_pool_lenient
from buildpg import asyncpg
from cryptography import fernet

from shared.db import prepare_database
from shared.donorfy import DonorfyActor
from shared.emails import EmailActor
from shared.logs import setup_logging
from shared.settings import Settings
from shared.utils import mk_password

from .middleware import csrf_middleware, error_middleware, pg_middleware, user_middleware
from .views import index, ses_webhook, sitemap
from .views.auth import (authenticate_token, guest_signup, host_signup, login, login_captcha_required, login_with,
                         logout, reset_password_request, set_password, unsubscribe)
from .views.booking import BookFreeTickets, BuyTickets, CancelReservedTickets, ReserveTickets, booking_info
from .views.categories import (CategoryBread, category_add_image, category_delete_image, category_images,
                               category_public, category_set_image)
from .views.company import CompanyBread, company_set_footer_link, company_upload
from .views.donate import Donate, DonationOptionBread, donation_image_upload, donation_options, opt_donations
from .views.emails import clear_email_def, email_def_browse, email_def_edit, email_def_retrieve
<<<<<<< HEAD
from .views.events import (CancelTickets, EventBread, EventUpdate, SetEventStatus, SetTicketTypes, event_categories,
                           event_get, event_ticket_types, event_tickets, event_tickets_export, event_updates_sent,
                           set_event_image_existing, set_event_image_new, switch_highlight)
=======
from .views.events import (EventBread, EventUpdate, SetEventStatus, SetTicketTypes, event_categories, event_get,
                           event_ticket_types, event_tickets, event_tickets_export, event_updates_sent,
                           set_event_image_existing, set_event_image_new, set_event_secondary_image, switch_highlight)
>>>>>>> 2cd43534
from .views.export import export
from .views.static import get_csp_headers, static_handler
from .views.users import UserBread, UserSelfBread, switch_user_status, user_actions, user_tickets

logger = logging.getLogger('nosht.web')


async def startup(app: web.Application):
    settings: Settings = app['settings']
    await prepare_database(settings, False)
    redis = await create_pool_lenient(settings.redis_settings, app.loop)
    http_client = ClientSession(timeout=ClientTimeout(total=20), loop=app.loop)
    app.update(
        pg=app.get('pg') or await asyncpg.create_pool_b(dsn=settings.pg_dsn, min_size=2),
        redis=redis,
        email_actor=EmailActor(settings=settings, existing_redis=redis, http_client=http_client),
        donorfy_actor=DonorfyActor(settings=settings, existing_redis=redis),
        http_client=http_client,
        # custom stripe client to make stripe requests as speedy as possible
        stripe_client=ClientSession(timeout=ClientTimeout(total=9), loop=app.loop),
    )


async def cleanup(app: web.Application):
    await asyncio.gather(
        app['email_actor'].close(),
        app['donorfy_actor'].close(),
        app['pg'].close(),
        app['http_client'].close(),
        app['stripe_client'].close(),
    )
    logging_client = app['logging_client']
    transport = logging_client and logging_client.remote.get_transport()
    transport and await transport.close()


def create_app(*, settings: Settings = None, logging_client=None):
    logging_client = logging_client or setup_logging()
    settings = settings or Settings()

    app = web.Application(logger=None, middlewares=(
        pg_middleware,
        user_middleware,
        csrf_middleware,
    ))

    app.update(
        settings=settings,
        auth_fernet=fernet.Fernet(settings.auth_key),
        dummy_password_hash=mk_password(settings.dummy_password, settings),
        logging_client=logging_client,
    )
    app.on_startup.append(startup)
    app.on_cleanup.append(cleanup)

    app.add_routes([
        web.get(r'/', index, name='index'),
        web.get(r'/sitemap.xml', sitemap, name='sitemap'),
        web.post(r'/ses-webhook/', ses_webhook, name='ses-webhook'),

        web.get(r'/cat/{category}/', category_public, name='category'),

        # event admin
        web.get(r'/events/categories/', event_categories, name='event-categories'),
        *EventBread.routes(r'/events/'),
        web.post(r'/events/{id:\d+}/set-status/', SetEventStatus.view(), name='event-set-status'),
        web.post(r'/events/{id:\d+}/set-image/new/', set_event_image_new, name='event-set-image-new'),
        web.post(r'/events/{id:\d+}/set-image/existing/', set_event_image_existing, name='event-set-image-existing'),
        web.post(r'/events/{id:\d+}/set-image/secondary/', set_event_secondary_image, name='event-set-image-secondary'),
        web.get(r'/events/{id:\d+}/tickets/', event_tickets, name='event-tickets'),
        web.post(r'/events/{id:\d+}/tickets/{tid:\d+}/cancel/', CancelTickets.view(), name='event-tickets-cancel'),
        web.get(r'/events/{id:\d+}/tickets/export.csv', event_tickets_export, name='event-tickets-export'),
        web.get(r'/events/{id:\d+}/ticket-types/', event_ticket_types, name='event-ticket-types'),
        web.post(r'/events/{id:\d+}/ticket-types/update/', SetTicketTypes.view(), name='update-event-ticket-types'),
        web.post(r'/events/{id:\d+}/reserve/', ReserveTickets.view(), name='event-reserve-tickets'),
        web.post(r'/events/{id:\d+}/updates/send/', EventUpdate.view(), name='event-send-update'),
        web.get(r'/events/{id:\d+}/updates/list/', event_updates_sent, name='event-updates-sent'),
        web.post(r'/events/{id:\d+}/switch-highlight/', switch_highlight, name='event-switch-highlight'),

        # event public views
        web.post(r'/events/book-free/', BookFreeTickets.view(), name='event-book-tickets'),
        web.post(r'/events/buy/', BuyTickets.view(), name='event-buy-tickets'),
        web.post(r'/events/cancel-reservation/', CancelReservedTickets.view(), name='event-cancel-reservation'),
        web.get(r'/events/{category}/{event}/', event_get, name='event-get-public'),
        web.get(r'/events/{category}/{event}/booking-info/', booking_info, name='event-booking-info-public'),
        web.get(r'/events/{category}/{event}/{sig}/', event_get, name='event-get-private'),
        web.get(r'/events/{category}/{event}/{sig}/booking-info/', booking_info, name='event-booking-info-private'),

        web.post(r'/donate/', Donate.view(), name='donate'),

        web.post(r'/login/', login, name='login'),
        web.get(r'/login/captcha/', login_captcha_required, name='login-captcha-required'),
        web.post(r'/login/{site:(google|facebook)}/', login_with, name='login-google-facebook'),
        web.post(r'/auth-token/', authenticate_token, name='auth-token'),
        web.post(r'/reset-password/', reset_password_request, name='reset-password-request'),
        web.post(r'/set-password/', set_password, name='set-password'),
        web.post(r'/logout/', logout, name='logout'),
        web.post(r'/signup/guest/{site:(google|facebook|email)}/', guest_signup, name='signup-guest'),
        web.post(r'/signup/host/{site:(google|facebook|email)}/', host_signup, name='signup-host'),

        web.get(r'/unsubscribe/{id:\d+}/', unsubscribe, name='unsubscribe'),

        *CompanyBread.routes(r'/companies/'),
        web.post(r'/companies/upload/{field:(image|logo)}/', company_upload, name='company-upload'),
        web.post(r'/companies/footer-links/set/', company_set_footer_link, name='company-footer-links'),

        web.post(r'/categories/{cat_id:\d+}/add-image/', category_add_image, name='categories-add-image'),
        web.get(r'/categories/{cat_id:\d+}/images/', category_images, name='categories-images'),
        web.post(r'/categories/{cat_id:\d+}/images/set-default/', category_set_image, name='categories-set-image'),
        web.post(r'/categories/{cat_id:\d+}/images/delete/', category_delete_image, name='categories-delete-image'),
        *CategoryBread.routes(r'/categories/'),

        *UserBread.routes(r'/users/'),
        *UserSelfBread.routes(r'/account/', name='account'),
        web.get(r'/users/{pk:\d+}/actions/', user_actions, name='user-actions'),
        web.get(r'/users/{pk:\d+}/tickets/', user_tickets, name='user-tickets'),
        web.post(r'/users/{pk:\d+}/switch-status/', switch_user_status, name='user-switch-status'),

        web.get(r'/export/{type:(events|categories|users|tickets|donations)}.csv', export, name='export'),

        web.get(r'/email-defs/', email_def_browse, name='email-defs-browse'),
        web.get(r'/email-defs/{trigger}/', email_def_retrieve, name='email-defs-retrieve'),
        web.post(r'/email-defs/{trigger}/edit/', email_def_edit, name='email-defs-edit'),
        web.post(r'/email-defs/{trigger}/clear/', clear_email_def, name='email-defs-clear'),

        *DonationOptionBread.routes(r'/donation-options/', name='donation-options'),

        web.get(r'/categories/{cat_id:\d+}/donation-options/', donation_options, name='donation-options'),
        web.post(r'/donation-options/{pk:\d+}/upload-image/', donation_image_upload, name='donation-image-upload'),
        web.get(r'/donation-options/{pk:\d+}/donations/', opt_donations, name='donation-opt-donations'),
    ])

    wrapper_app = web.Application(
        client_max_size=settings.max_request_size,
        middlewares=(
            session_middleware(EncryptedCookieStorage(settings.auth_key, cookie_name='nosht')),
            error_middleware,
        ),
        logger=None,
    )
    wrapper_app.update(
        settings=settings,
        main_app=app,
    )
    static_dir = settings.custom_static_dir or (Path(__file__).parent / '../../js/build').resolve()
    assert static_dir.exists(), f'js static directory "{static_dir}" does not exists'
    logger.debug('serving static files "%s"', static_dir)
    wrapper_app.update(
        static_dir=static_dir,
        csp_headers=get_csp_headers(settings),
    )
    wrapper_app.add_subapp(r'/api/', app)
    wrapper_app.add_routes([
        web.get(r'/{path:.*}', static_handler, name='static'),
    ])
    return wrapper_app<|MERGE_RESOLUTION|>--- conflicted
+++ resolved
@@ -26,15 +26,9 @@
 from .views.company import CompanyBread, company_set_footer_link, company_upload
 from .views.donate import Donate, DonationOptionBread, donation_image_upload, donation_options, opt_donations
 from .views.emails import clear_email_def, email_def_browse, email_def_edit, email_def_retrieve
-<<<<<<< HEAD
 from .views.events import (CancelTickets, EventBread, EventUpdate, SetEventStatus, SetTicketTypes, event_categories,
                            event_get, event_ticket_types, event_tickets, event_tickets_export, event_updates_sent,
-                           set_event_image_existing, set_event_image_new, switch_highlight)
-=======
-from .views.events import (EventBread, EventUpdate, SetEventStatus, SetTicketTypes, event_categories, event_get,
-                           event_ticket_types, event_tickets, event_tickets_export, event_updates_sent,
                            set_event_image_existing, set_event_image_new, set_event_secondary_image, switch_highlight)
->>>>>>> 2cd43534
 from .views.export import export
 from .views.static import get_csp_headers, static_handler
 from .views.users import UserBread, UserSelfBread, switch_user_status, user_actions, user_tickets
